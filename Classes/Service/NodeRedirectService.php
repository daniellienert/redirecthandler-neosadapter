--- conflicted
+++ resolved
@@ -18,6 +18,7 @@
 use Neos\ContentRepository\Domain\Service\ContextFactoryInterface;
 use Neos\Flow\Annotations as Flow;
 use Neos\Flow\Http\Request;
+use Neos\Flow\Log\SystemLoggerInterface;
 use Neos\Flow\Mvc\ActionRequest;
 use Neos\Flow\Mvc\Routing\RouterCachingService;
 use Neos\Flow\Mvc\Routing\UriBuilder;
@@ -72,6 +73,12 @@
     protected $nodeFactory;
 
     /**
+     * @Flow\Inject
+     * @var SystemLoggerInterface
+     */
+    protected $systemLogger;
+
+    /**
      * @Flow\InjectConfiguration(path="statusCode", package="Neos.RedirectHandler")
      * @var array
      */
@@ -90,7 +97,18 @@
     protected $enableRemovedNodeRedirect;
 
     /**
-<<<<<<< HEAD
+     * @Flow\InjectConfiguration(path="restrictByPathPrefix", package="Neos.RedirectHandler.NeosAdapter")
+     * @var array
+     */
+    protected $restrictByPathPrefix;
+
+    /**
+     * @Flow\InjectConfiguration(path="restrictByNodeType", package="Neos.RedirectHandler.NeosAdapter")
+     * @var array
+     */
+    protected $restrictByNodeType;
+
+    /**
      * Creates a redirect for the node if it is a 'Neos.Neos:Document' node and its URI has changed
      *
      * @param NodeInterface $node The node that is about to be published
@@ -98,21 +116,6 @@
      * @return void
      * @throws Exception
      * @throws \Neos\Flow\Mvc\Routing\Exception\MissingActionNameException
-=======
-     * @Flow\InjectConfiguration(path="restrictByPathPrefix", package="Neos.RedirectHandler.NeosAdapter")
-     * @var array
-     */
-    protected $restrictByPathPrefix;
-
-    /**
-     * @Flow\InjectConfiguration(path="restrictByNodeType", package="Neos.RedirectHandler.NeosAdapter")
-     * @var array
-     */
-    protected $restrictByNodeType;
-
-    /**
-     * {@inheritdoc}
->>>>>>> 5498f19c
      */
     public function createRedirectsForPublishedNode(NodeInterface $node, Workspace $targetWorkspace): void
     {
@@ -144,7 +147,6 @@
         }
     }
 
-<<<<<<< HEAD
     /**
      * Creates the actual redirect for the given node and possible children.
      *
@@ -156,38 +158,18 @@
      */
     protected function createRedirect(NodeInterface $node, Workspace $targetWorkspace): void
     {
-        $context = $this->contextFactory->create([
-            'workspaceName' => $targetWorkspace->getName(),
-            'invisibleContentShown' => true,
-            'dimensions' => $node->getContext()->getDimensions()
-        ]);
-
-        $targetNode = $context->getNodeByIdentifier($node->getIdentifier());
+        $targetNode = $this->getTargetNode($node, $targetWorkspace);
         if ($targetNode === null) {
-            // The node has been added or is not available in live context for the given dimension
+            // The node has been added or is not available in target context for the given dimension
+            return;
+        }
+
+        if ($this->isRestrictedByNodeType($targetNode) || $this->isRestrictedByPath($targetNode)) {
             return;
         }
 
         $targetNodeUriPath = $this->buildUriPathForNode($targetNode);
         $hosts = $this->getHostnames($node->getContext());
-=======
-        $liveNode = $this->getLiveNode($publishedNode);
-        if ($liveNode === null) {
-            // The page has been added
-            return;
-        }
-
-        if ($this->isRestrictedByNodeType($liveNode) || $this->isRestrictedByPath($liveNode)) {
-            return;
-        }
-
-        $liveNodeUriPath = $this->buildUriPathForNodeContextPath($liveNode);
-        if ($liveNodeUriPath === null) {
-            throw new Exception('The target URI path of the node could not be resolved', 1451945358);
-        }
-
-        $hosts = $this->getHostnames($publishedNode->getContext());
->>>>>>> 5498f19c
 
         // The page has been removed
         if ($node->isRemoved()) {
@@ -226,27 +208,28 @@
     }
 
     /**
-     * @param NodeInterface $publishedNode
+     * @param NodeInterface $node
+     * @param Workspace $targetWorkspace
      * @return NodeInterface|null
      */
-    protected function getLiveNode(NodeInterface $publishedNode)
-    {
-        $liveContext = $this->contextFactory->create([
-            'workspaceName' => 'live',
+    protected function getTargetNode(NodeInterface $node, Workspace $targetWorkspace)
+    {
+        $context = $this->contextFactory->create([
+            'workspaceName' => $targetWorkspace->getName(),
             'invisibleContentShown' => true,
-            'dimensions' => $publishedNode->getContext()->getDimensions()
+            'dimensions' => $node->getContext()->getDimensions()
         ]);
 
-        return $liveContext->getNodeByIdentifier($publishedNode->getIdentifier());
+        return $context->getNodeByIdentifier($node->getIdentifier());
     }
 
     /**
      * Check if the current node type is restricted by Settings
      *
-     * @param NodeInterface $publishedNode
+     * @param NodeInterface $node
      * @return bool
      */
-    protected function isRestrictedByNodeType(NodeInterface $publishedNode)
+    protected function isRestrictedByNodeType(NodeInterface $node): bool
     {
         if (!isset($this->restrictByNodeType)) {
             return false;
@@ -256,10 +239,10 @@
             if ($status !== true) {
                 continue;
             }
-            if ($publishedNode->getNodeType()->isOfType($disabledNodeType)) {
+            if ($node->getNodeType()->isOfType($disabledNodeType)) {
                 $this->systemLogger->log(vsprintf('Redirect skipped based on the current node type (%s) for node %s because is of type %s', [
-                    $publishedNode->getNodeType()->getName(),
-                    $publishedNode->getContextPath(),
+                    $node->getNodeType()->getName(),
+                    $node->getContextPath(),
                     $disabledNodeType
                 ]), LOG_DEBUG, null, 'RedirectHandler');
                 return true;
@@ -272,10 +255,10 @@
     /**
      * Check if the current node path is restricted by Settings
      *
-     * @param NodeInterface $publishedNode
+     * @param NodeInterface $node
      * @return bool
      */
-    protected function isRestrictedByPath(NodeInterface $publishedNode)
+    protected function isRestrictedByPath(NodeInterface $node): bool
     {
         if (!isset($this->restrictByPathPrefix)) {
             return false;
@@ -286,10 +269,10 @@
                 continue;
             }
             $pathPrefix = rtrim($pathPrefix, '/') . '/';
-            if (mb_strpos($publishedNode->getPath(), $pathPrefix) === 0) {
+            if (mb_strpos($node->getPath(), $pathPrefix) === 0) {
                 $this->systemLogger->log(vsprintf('Redirect skipped based on the current node path (%s) for node %s because prefix matches %s', [
-                    $publishedNode->getPath(),
-                    $publishedNode->getContextPath(),
+                    $node->getPath(),
+                    $node->getContextPath(),
                     $pathPrefix
                 ]), LOG_DEBUG, null, 'RedirectHandler');
                 return true;
