<?php
namespace Neos\RedirectHandler\NeosAdapter\Service;

/*
 * This file is part of the Neos.RedirectHandler.NeosAdapter package.
 *
 * (c) Contributors of the Neos Project - www.neos.io
 *
 * This package is Open Source Software. For the full copyright and license
 * information, please view the LICENSE file which was distributed with this
 * source code.
 */

use Neos\ContentRepository\Domain\Factory\NodeFactory;
use Neos\RedirectHandler\Storage\RedirectStorageInterface;
<<<<<<< HEAD
use Neos\Flow\Annotations as Flow;
use Neos\Flow\Http\Request;
use Neos\Flow\Log\SystemLoggerInterface;
use Neos\Flow\Mvc\ActionRequest;
use Neos\Flow\Mvc\Exception\NoMatchingRouteException;
use Neos\Flow\Mvc\Routing\RouterCachingService;
use Neos\Flow\Mvc\Routing\UriBuilder;
use Neos\Flow\Persistence\PersistenceManagerInterface;
use Neos\Neos\Domain\Model\Domain;
use Neos\Neos\Domain\Service\ContentContext;
use Neos\ContentRepository\Domain\Service\ContextFactoryInterface;
use Neos\Neos\Routing\Exception;
use Neos\ContentRepository\Domain\Model\NodeInterface;
use Neos\ContentRepository\Domain\Model\Workspace;
=======
use TYPO3\Eel\FlowQuery\FlowQuery;
use TYPO3\Flow\Annotations as Flow;
use TYPO3\Flow\Http\Request;
use TYPO3\Flow\Log\SystemLoggerInterface;
use TYPO3\Flow\Mvc\ActionRequest;
use TYPO3\Flow\Mvc\Exception\NoMatchingRouteException;
use TYPO3\Flow\Mvc\Routing\RouterCachingService;
use TYPO3\Flow\Mvc\Routing\UriBuilder;
use TYPO3\Flow\Persistence\PersistenceManagerInterface;
use TYPO3\Neos\Domain\Model\Domain;
use TYPO3\Neos\Domain\Service\ContentContext;
use TYPO3\Neos\Routing\Exception;
use TYPO3\TYPO3CR\Domain\Model\NodeInterface;
use TYPO3\TYPO3CR\Domain\Model\Workspace;
use TYPO3\TYPO3CR\Domain\Repository\NodeDataRepository;
use TYPO3\TYPO3CR\Domain\Service\ContentDimensionCombinator;
use TYPO3\TYPO3CR\Domain\Service\ContextFactoryInterface;
>>>>>>> e62b07e6

/**
 * Service that creates redirects for moved / deleted nodes.
 *
 * Note: This is usually invoked by a signal emitted by Workspace::publishNode()
 *
 * @Flow\Scope("singleton")
 */
class NodeRedirectService implements NodeRedirectServiceInterface
{
    /**
     * @var UriBuilder
     */
    protected $uriBuilder;

    /**
     * @Flow\Inject
     * @var RedirectStorageInterface
     */
    protected $redirectStorage;

    /**
     * @Flow\Inject
     * @var RouterCachingService
     */
    protected $routerCachingService;

    /**
     * @Flow\Inject
     * @var PersistenceManagerInterface
     */
    protected $persistenceManager;

    /**
     * @Flow\Inject
     * @var ContextFactoryInterface
     */
    protected $contextFactory;

    /**
     * @Flow\Inject
     * @var NodeFactory
     */
    protected $nodeFactory;

    /**
     * @Flow\Inject
     * @var SystemLoggerInterface
     */
    protected $systemLogger;

    /**
     * @Flow\InjectConfiguration(path="statusCode", package="Neos.RedirectHandler")
     * @var array
     */
    protected $defaultStatusCode;

    /**
     * @Flow\Inject
     * @var ContentDimensionCombinator
     */
    protected $contentDimensionCombinator;

    /**
     * @Flow\InjectConfiguration(path="enableRemovedNodeRedirect", package="Neos.RedirectHandler.NeosAdapter")
     * @var array
     */
    protected $enableRemovedNodeRedirect;

    /**
     * {@inheritdoc}
     */
    public function createRedirectsForPublishedNode(NodeInterface $node, Workspace $targetWorkspace)
    {
        $nodeType = $node->getNodeType();
        if ($targetWorkspace->getName() !== 'live' || !$nodeType->isOfType('TYPO3.Neos:Document')) {
            return;
        }
        $this->createRedirectsForNodesInDimensions($node, $targetWorkspace);
    }

    /**
<<<<<<< HEAD
     * Creates a redirect for the node if it is a 'Neos.Neos:Document' node and its URI has changed
     *
     * @param NodeInterface $publishedNode The node that is about to be published
     * @param Workspace $targetWorkspace
     * @return void
     * @throws Exception
     * @throws \Neos\Eel\Exception
     * @throws \Neos\Flow\Mvc\Routing\Exception\MissingActionNameException
     */
    protected function executeRedirectsForPublishedNode(NodeInterface $publishedNode, Workspace $targetWorkspace)
    {
        $nodeType = $publishedNode->getNodeType();
        if ($targetWorkspace->getName() !== 'live' || !$nodeType->isOfType('Neos.Neos:Document')) {
            return;
=======
     * Cycle dimensions and create redirects if necessary.
     *
     * @param $node
     * @param $targetWorkspace
     */
    protected function createRedirectsForNodesInDimensions(NodeInterface $node, Workspace $targetWorkspace)
    {
        foreach ($this->contentDimensionCombinator->getAllAllowedCombinations() as $allowedCombination) {
            $nodeInDimensions = $this->getNodeInDimensions($node, $allowedCombination);
            if ($nodeInDimensions === null) {
                continue;
            }

            $this->createRedirect($nodeInDimensions, $targetWorkspace);
>>>>>>> e62b07e6
        }
    }

<<<<<<< HEAD
        $liveContext = $this->contextFactory->create([
=======
    /**
     * Creates the actual redirect for the given node and possible children.
     *
     * @param NodeInterface $node
     * @param Workspace $targetWorkspace
     */
    protected function createRedirect(NodeInterface $node, Workspace $targetWorkspace)
    {
        $context = $this->contextFactory->create([
>>>>>>> e62b07e6
            'workspaceName' => 'live',
            'invisibleContentShown' => true,
            'dimensions' => $publishedNode->getContext()->getDimensions()
        ]);

<<<<<<< HEAD
        $liveNode = $liveContext->getNodeByIdentifier($publishedNode->getIdentifier());
        if ($liveNode === null) {
            // The page has been added
=======
        $targetNode = $context->getNodeByIdentifier($node->getIdentifier());
        if ($targetNode === null) {
            // The page has been added or is not available in live context for the given dimension
>>>>>>> e62b07e6
            return;
        }

        $liveNodeUriPath = $this->buildUriPathForNodeContextPath($liveNode);
        if ($liveNodeUriPath === null) {
            throw new Exception('The target URI path of the node could not be resolved', 1451945358);
        }

        $hosts = $this->getHostnames($publishedNode->getContext());

        // The page has been removed
        if ($publishedNode->isRemoved()) {
            // By default the redirect handling for removed nodes is activated.
            // If it is deactivated in your settings you will be able to handle the redirects on your own.
            // For example redirect to dedicated landing pages for deleted campaign NodeTypes
            if ($this->enableRemovedNodeRedirect) {
                $this->flushRoutingCacheForNode($liveNode);
                $statusCode = (integer)$this->defaultStatusCode['gone'];
                $this->redirectStorage->addRedirect($liveNodeUriPath, '', $statusCode, $hosts);
            }

            return;
        }

        // We need to reset the internal node cache to get a node with new path in the same request
        $this->nodeFactory->reset();

        // compare the "old" node URI to the new one
        $publishedNodeUriPath = $this->buildUriPathForNodeContextPath($publishedNode);
        // use the same regexp than the ContentContextBar Ember View
        $publishedNodeUriPath = preg_replace('/@[A-Za-z0-9;&,\-_=]+/', '', $publishedNodeUriPath);
        if ($publishedNodeUriPath === null || $publishedNodeUriPath === $liveNodeUriPath) {
            // The page node path has not been changed
            return;
        }

        $this->flushRoutingCacheForNode($liveNode);
        $statusCode = (integer)$this->defaultStatusCode['redirect'];
<<<<<<< HEAD
        $this->redirectStorage->addRedirect($liveNodeUriPath, $publishedNodeUriPath, $statusCode, $hosts);

        foreach ($publishedNode->getChildNodes('Neos.Neos:Document') as $childNode) {
            $this->executeRedirectsForPublishedNode($childNode, $targetWorkspace);
=======

        $this->redirectStorage->addRedirect($targetNodeUriPath, $nodeUriPath, $statusCode, $hosts);

        $q = new FlowQuery([$node]);
        foreach ($q->children('[instanceof TYPO3.Neos:Document]') as $childrenNode) {
            $this->createRedirect($childrenNode, $targetWorkspace);
>>>>>>> e62b07e6
        }
    }

    /**
     * Collects all hostnames from the Domain entries attached to the current site.
     *
     * @param ContentContext $contentContext
     * @return array
     */
    protected function getHostnames(ContentContext $contentContext)
    {
        $site = $contentContext->getCurrentSite();
        $domains = [];
        if ($site !== null) {
            foreach ($site->getActiveDomains() as $domain) {
                /** @var Domain $domain */
                $domains[] = $domain->getHostname();
            }
        }
        return $domains;
    }

    /**
     * Removes all routing cache entries for the given $nodeData
     *
     * @param NodeInterface $node
     * @return void
     */
    protected function flushRoutingCacheForNode(NodeInterface $node)
    {
        $nodeData = $node->getNodeData();
        $nodeDataIdentifier = $this->persistenceManager->getIdentifierByObject($nodeData);
        if ($nodeDataIdentifier === null) {
            return;
        }
        $this->routerCachingService->flushCachesByTag($nodeDataIdentifier);
    }

    /**
     * Creates a (relative) URI for the given $nodeContextPath removing the "@workspace-name" from the result
     *
     * @param NodeInterface $node
     * @return string the resulting (relative) URI or NULL if no route could be resolved
     * @throws \Neos\Flow\Mvc\Routing\Exception\MissingActionNameException
     */
    protected function buildUriPathForNodeContextPath(NodeInterface $node)
    {
        try {
            return $this->getUriBuilder()
                ->uriFor('show', ['node' => $node], 'Frontend\\Node', 'Neos.Neos');
        } catch (NoMatchingRouteException $exception) {
            return null;
        }
    }

    /**
     * Creates an UriBuilder instance for the current request
     *
     * @return UriBuilder
     */
    protected function getUriBuilder()
    {
        if ($this->uriBuilder === null) {
            $httpRequest = Request::createFromEnvironment();
            $actionRequest = new ActionRequest($httpRequest);
            $this->uriBuilder = new UriBuilder();
            $this->uriBuilder
                ->setRequest($actionRequest);
            $this->uriBuilder
                ->setFormat('html')
                ->setCreateAbsoluteUri(false);
        }
        return $this->uriBuilder;
    }

    /**
     * Get the given node in the given dimensions.
     * If it doesn't exist the method returns null.
     *
     * @param NodeInterface $node
     * @param array $dimensions
     * @return NodeInterface|null
     */
    protected function getNodeInDimensions(NodeInterface $node, array $dimensions)
    {
        $context = $this->contextFactory->create([
            'workspaceName' => $node->getWorkspace()->getName(),
            'dimensions' => $dimensions,
            'invisibleContentShown' => true,
        ]);
        return $context->getNode($node->getPath());
    }
}<|MERGE_RESOLUTION|>--- conflicted
+++ resolved
@@ -12,41 +12,20 @@
  */
 
 use Neos\ContentRepository\Domain\Factory\NodeFactory;
-use Neos\RedirectHandler\Storage\RedirectStorageInterface;
-<<<<<<< HEAD
+use Neos\ContentRepository\Domain\Model\NodeInterface;
+use Neos\ContentRepository\Domain\Model\Workspace;
+use Neos\ContentRepository\Domain\Service\ContentDimensionCombinator;
+use Neos\ContentRepository\Domain\Service\ContextFactoryInterface;
 use Neos\Flow\Annotations as Flow;
 use Neos\Flow\Http\Request;
-use Neos\Flow\Log\SystemLoggerInterface;
 use Neos\Flow\Mvc\ActionRequest;
-use Neos\Flow\Mvc\Exception\NoMatchingRouteException;
 use Neos\Flow\Mvc\Routing\RouterCachingService;
 use Neos\Flow\Mvc\Routing\UriBuilder;
 use Neos\Flow\Persistence\PersistenceManagerInterface;
 use Neos\Neos\Domain\Model\Domain;
 use Neos\Neos\Domain\Service\ContentContext;
-use Neos\ContentRepository\Domain\Service\ContextFactoryInterface;
 use Neos\Neos\Routing\Exception;
-use Neos\ContentRepository\Domain\Model\NodeInterface;
-use Neos\ContentRepository\Domain\Model\Workspace;
-=======
-use TYPO3\Eel\FlowQuery\FlowQuery;
-use TYPO3\Flow\Annotations as Flow;
-use TYPO3\Flow\Http\Request;
-use TYPO3\Flow\Log\SystemLoggerInterface;
-use TYPO3\Flow\Mvc\ActionRequest;
-use TYPO3\Flow\Mvc\Exception\NoMatchingRouteException;
-use TYPO3\Flow\Mvc\Routing\RouterCachingService;
-use TYPO3\Flow\Mvc\Routing\UriBuilder;
-use TYPO3\Flow\Persistence\PersistenceManagerInterface;
-use TYPO3\Neos\Domain\Model\Domain;
-use TYPO3\Neos\Domain\Service\ContentContext;
-use TYPO3\Neos\Routing\Exception;
-use TYPO3\TYPO3CR\Domain\Model\NodeInterface;
-use TYPO3\TYPO3CR\Domain\Model\Workspace;
-use TYPO3\TYPO3CR\Domain\Repository\NodeDataRepository;
-use TYPO3\TYPO3CR\Domain\Service\ContentDimensionCombinator;
-use TYPO3\TYPO3CR\Domain\Service\ContextFactoryInterface;
->>>>>>> e62b07e6
+use Neos\RedirectHandler\Storage\RedirectStorageInterface;
 
 /**
  * Service that creates redirects for moved / deleted nodes.
@@ -93,12 +72,6 @@
     protected $nodeFactory;
 
     /**
-     * @Flow\Inject
-     * @var SystemLoggerInterface
-     */
-    protected $systemLogger;
-
-    /**
      * @Flow\InjectConfiguration(path="statusCode", package="Neos.RedirectHandler")
      * @var array
      */
@@ -117,40 +90,33 @@
     protected $enableRemovedNodeRedirect;
 
     /**
-     * {@inheritdoc}
-     */
-    public function createRedirectsForPublishedNode(NodeInterface $node, Workspace $targetWorkspace)
+     * Creates a redirect for the node if it is a 'Neos.Neos:Document' node and its URI has changed
+     *
+     * @param NodeInterface $node The node that is about to be published
+     * @param Workspace $targetWorkspace
+     * @return void
+     * @throws Exception
+     * @throws \Neos\Flow\Mvc\Routing\Exception\MissingActionNameException
+     */
+    public function createRedirectsForPublishedNode(NodeInterface $node, Workspace $targetWorkspace): void
     {
         $nodeType = $node->getNodeType();
-        if ($targetWorkspace->getName() !== 'live' || !$nodeType->isOfType('TYPO3.Neos:Document')) {
+        if ($targetWorkspace->isPublicWorkspace() === false || $nodeType->isOfType('Neos.Neos:Document') === false) {
             return;
         }
         $this->createRedirectsForNodesInDimensions($node, $targetWorkspace);
     }
 
     /**
-<<<<<<< HEAD
-     * Creates a redirect for the node if it is a 'Neos.Neos:Document' node and its URI has changed
-     *
-     * @param NodeInterface $publishedNode The node that is about to be published
+     * Cycle dimensions and create redirects if necessary.
+     *
+     * @param NodeInterface $node
      * @param Workspace $targetWorkspace
      * @return void
      * @throws Exception
-     * @throws \Neos\Eel\Exception
-     * @throws \Neos\Flow\Mvc\Routing\Exception\MissingActionNameException
-     */
-    protected function executeRedirectsForPublishedNode(NodeInterface $publishedNode, Workspace $targetWorkspace)
-    {
-        $nodeType = $publishedNode->getNodeType();
-        if ($targetWorkspace->getName() !== 'live' || !$nodeType->isOfType('Neos.Neos:Document')) {
-            return;
-=======
-     * Cycle dimensions and create redirects if necessary.
-     *
-     * @param $node
-     * @param $targetWorkspace
-     */
-    protected function createRedirectsForNodesInDimensions(NodeInterface $node, Workspace $targetWorkspace)
+     * @throws \Neos\Flow\Mvc\Routing\Exception\MissingActionNameException
+     */
+    protected function createRedirectsForNodesInDimensions(NodeInterface $node, Workspace $targetWorkspace): void
     {
         foreach ($this->contentDimensionCombinator->getAllAllowedCombinations() as $allowedCombination) {
             $nodeInDimensions = $this->getNodeInDimensions($node, $allowedCombination);
@@ -159,56 +125,44 @@
             }
 
             $this->createRedirect($nodeInDimensions, $targetWorkspace);
->>>>>>> e62b07e6
-        }
-    }
-
-<<<<<<< HEAD
-        $liveContext = $this->contextFactory->create([
-=======
+        }
+    }
+
     /**
      * Creates the actual redirect for the given node and possible children.
      *
      * @param NodeInterface $node
      * @param Workspace $targetWorkspace
-     */
-    protected function createRedirect(NodeInterface $node, Workspace $targetWorkspace)
+     * @return void
+     * @throws Exception
+     * @throws \Neos\Flow\Mvc\Routing\Exception\MissingActionNameException
+     */
+    protected function createRedirect(NodeInterface $node, Workspace $targetWorkspace): void
     {
         $context = $this->contextFactory->create([
->>>>>>> e62b07e6
-            'workspaceName' => 'live',
+            'workspaceName' => $targetWorkspace->getName(),
             'invisibleContentShown' => true,
-            'dimensions' => $publishedNode->getContext()->getDimensions()
+            'dimensions' => $node->getContext()->getDimensions()
         ]);
 
-<<<<<<< HEAD
-        $liveNode = $liveContext->getNodeByIdentifier($publishedNode->getIdentifier());
-        if ($liveNode === null) {
-            // The page has been added
-=======
         $targetNode = $context->getNodeByIdentifier($node->getIdentifier());
         if ($targetNode === null) {
-            // The page has been added or is not available in live context for the given dimension
->>>>>>> e62b07e6
-            return;
-        }
-
-        $liveNodeUriPath = $this->buildUriPathForNodeContextPath($liveNode);
-        if ($liveNodeUriPath === null) {
-            throw new Exception('The target URI path of the node could not be resolved', 1451945358);
-        }
-
-        $hosts = $this->getHostnames($publishedNode->getContext());
+            // The node has been added or is not available in live context for the given dimension
+            return;
+        }
+
+        $targetNodeUriPath = $this->buildUriPathForNode($targetNode);
+        $hosts = $this->getHostnames($node->getContext());
 
         // The page has been removed
-        if ($publishedNode->isRemoved()) {
+        if ($node->isRemoved()) {
             // By default the redirect handling for removed nodes is activated.
             // If it is deactivated in your settings you will be able to handle the redirects on your own.
             // For example redirect to dedicated landing pages for deleted campaign NodeTypes
             if ($this->enableRemovedNodeRedirect) {
-                $this->flushRoutingCacheForNode($liveNode);
+                $this->flushRoutingCacheForNode($targetNode);
                 $statusCode = (integer)$this->defaultStatusCode['gone'];
-                $this->redirectStorage->addRedirect($liveNodeUriPath, '', $statusCode, $hosts);
+                $this->redirectStorage->addRedirect($targetNodeUriPath, '', $statusCode, $hosts);
             }
 
             return;
@@ -218,29 +172,21 @@
         $this->nodeFactory->reset();
 
         // compare the "old" node URI to the new one
-        $publishedNodeUriPath = $this->buildUriPathForNodeContextPath($publishedNode);
+        $nodeUriPath = $this->buildUriPathForNode($node);
         // use the same regexp than the ContentContextBar Ember View
-        $publishedNodeUriPath = preg_replace('/@[A-Za-z0-9;&,\-_=]+/', '', $publishedNodeUriPath);
-        if ($publishedNodeUriPath === null || $publishedNodeUriPath === $liveNodeUriPath) {
-            // The page node path has not been changed
-            return;
-        }
-
-        $this->flushRoutingCacheForNode($liveNode);
+        $nodeUriPath = preg_replace('/@[A-Za-z0-9;&,\-_=]+/', '', $nodeUriPath);
+        if ($nodeUriPath === $targetNodeUriPath) {
+            // The page URI path has not been changed
+            return;
+        }
+
+        $this->flushRoutingCacheForNode($targetNode);
         $statusCode = (integer)$this->defaultStatusCode['redirect'];
-<<<<<<< HEAD
-        $this->redirectStorage->addRedirect($liveNodeUriPath, $publishedNodeUriPath, $statusCode, $hosts);
-
-        foreach ($publishedNode->getChildNodes('Neos.Neos:Document') as $childNode) {
-            $this->executeRedirectsForPublishedNode($childNode, $targetWorkspace);
-=======
 
         $this->redirectStorage->addRedirect($targetNodeUriPath, $nodeUriPath, $statusCode, $hosts);
 
-        $q = new FlowQuery([$node]);
-        foreach ($q->children('[instanceof TYPO3.Neos:Document]') as $childrenNode) {
-            $this->createRedirect($childrenNode, $targetWorkspace);
->>>>>>> e62b07e6
+        foreach ($node->getChildNodes('Neos.Neos:Document') as $childNode) {
+            $this->createRedirect($childNode, $targetWorkspace);
         }
     }
 
@@ -250,7 +196,7 @@
      * @param ContentContext $contentContext
      * @return array
      */
-    protected function getHostnames(ContentContext $contentContext)
+    protected function getHostnames(ContentContext $contentContext): array
     {
         $site = $contentContext->getCurrentSite();
         $domains = [];
@@ -269,7 +215,7 @@
      * @param NodeInterface $node
      * @return void
      */
-    protected function flushRoutingCacheForNode(NodeInterface $node)
+    protected function flushRoutingCacheForNode(NodeInterface $node): void
     {
         $nodeData = $node->getNodeData();
         $nodeDataIdentifier = $this->persistenceManager->getIdentifierByObject($nodeData);
@@ -283,17 +229,13 @@
      * Creates a (relative) URI for the given $nodeContextPath removing the "@workspace-name" from the result
      *
      * @param NodeInterface $node
-     * @return string the resulting (relative) URI or NULL if no route could be resolved
-     * @throws \Neos\Flow\Mvc\Routing\Exception\MissingActionNameException
-     */
-    protected function buildUriPathForNodeContextPath(NodeInterface $node)
-    {
-        try {
-            return $this->getUriBuilder()
-                ->uriFor('show', ['node' => $node], 'Frontend\\Node', 'Neos.Neos');
-        } catch (NoMatchingRouteException $exception) {
-            return null;
-        }
+     * @return string the resulting (relative) URI
+     * @throws \Neos\Flow\Mvc\Routing\Exception\MissingActionNameException
+     */
+    protected function buildUriPathForNode(NodeInterface $node): string
+    {
+        return $this->getUriBuilder()
+            ->uriFor('show', ['node' => $node], 'Frontend\\Node', 'Neos.Neos');
     }
 
     /**
@@ -301,7 +243,7 @@
      *
      * @return UriBuilder
      */
-    protected function getUriBuilder()
+    protected function getUriBuilder(): UriBuilder
     {
         if ($this->uriBuilder === null) {
             $httpRequest = Request::createFromEnvironment();
@@ -313,6 +255,7 @@
                 ->setFormat('html')
                 ->setCreateAbsoluteUri(false);
         }
+
         return $this->uriBuilder;
     }
 
@@ -331,6 +274,7 @@
             'dimensions' => $dimensions,
             'invisibleContentShown' => true,
         ]);
+
         return $context->getNode($node->getPath());
     }
 }