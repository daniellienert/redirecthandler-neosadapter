<?php
namespace Neos\RedirectHandler\NeosAdapter\Service;

/*
 * This file is part of the Neos.RedirectHandler.NeosAdapter package.
 *
 * (c) Contributors of the Neos Project - www.neos.io
 *
 * This package is Open Source Software. For the full copyright and license
 * information, please view the LICENSE file which was distributed with this
 * source code.
 */

use Neos\RedirectHandler\Storage\RedirectStorageInterface;
use TYPO3\Eel\FlowQuery\FlowQuery;
use TYPO3\Flow\Annotations as Flow;
use TYPO3\Flow\Http\Request;
use TYPO3\Flow\Log\SystemLoggerInterface;
use TYPO3\Flow\Mvc\ActionRequest;
use TYPO3\Flow\Mvc\Exception\NoMatchingRouteException;
use TYPO3\Flow\Mvc\Routing\RouterCachingService;
use TYPO3\Flow\Mvc\Routing\UriBuilder;
use TYPO3\Flow\Persistence\PersistenceManagerInterface;
use TYPO3\Neos\Domain\Model\Domain;
use TYPO3\Neos\Domain\Service\ContentContext;
use TYPO3\TYPO3CR\Domain\Service\ContextFactoryInterface;
use TYPO3\Neos\Routing\Exception;
use TYPO3\TYPO3CR\Domain\Model\NodeInterface;
use TYPO3\TYPO3CR\Domain\Model\Workspace;
use TYPO3\TYPO3CR\Domain\Repository\NodeDataRepository;
use TYPO3\TYPO3CR\Domain\Service\ContentDimensionCombinator;

/**
 * Service that creates redirects for moved / deleted nodes.
 *
 * Note: This is usually invoked by a signal emitted by Workspace::publishNode()
 *
 * @Flow\Scope("singleton")
 */
class NodeRedirectService implements NodeRedirectServiceInterface
{
    /**
     * @Flow\Inject
     * @var NodeDataRepository
     */
    protected $nodeDataRepository;

    /**
     * @var UriBuilder
     */
    protected $uriBuilder;

    /**
     * @Flow\Inject
     * @var RedirectStorageInterface
     */
    protected $redirectStorage;

    /**
     * @Flow\Inject
     * @var RouterCachingService
     */
    protected $routerCachingService;

    /**
     * @Flow\Inject
     * @var PersistenceManagerInterface
     */
    protected $persistenceManager;

    /**
     * @Flow\Inject
     * @var ContextFactoryInterface
     */
    protected $contextFactory;

    /**
     * @Flow\Inject
     * @var SystemLoggerInterface
     */
    protected $systemLogger;

    /**
     * @Flow\InjectConfiguration(path="statusCode", package="Neos.RedirectHandler")
     * @var array
     */
    protected $defaultStatusCode;

    /**
<<<<<<< HEAD
     * @Flow\Inject
     * @var ContentDimensionCombinator
     */
    protected $contentDimensionCombinator;
=======
     * @Flow\InjectConfiguration(path="enableRemovedNodeRedirect", package="Neos.RedirectHandler.NeosAdapter")
     * @var array
     */
    protected $enableRemovedNodeRedirect;
>>>>>>> b7d74d21

    /**
     * {@inheritdoc}
     */
    public function createRedirectsForPublishedNode(NodeInterface $node, Workspace $targetWorkspace)
    {
        try {
            $this->executeRedirectsForPublishedNode($node, $targetWorkspace);
        } catch (\Exception $exception) {
            $this->systemLogger->log(sprintf('Can not create redirect for the node = %s in workspace = %s. See original exception: "%s"', $node->getContextPath(), $targetWorkspace->getName(), $exception->getMessage()), LOG_WARNING);
        }
    }

    /**
     * Creates a redirect for the node if it is a 'TYPO3.Neos:Document' node and its URI has changed
     *
     * @param NodeInterface $node The node that is about to be published
     * @param Workspace $targetWorkspace
     * @return void
     * @throws Exception
     */
    protected function executeRedirectsForPublishedNode(NodeInterface $node, Workspace $targetWorkspace)
    {
        $nodeType = $node->getNodeType();
        if ($targetWorkspace->getName() !== 'live' || !$nodeType->isOfType('TYPO3.Neos:Document')) {
            return;
        }

        $this->createRedirectsForNodesInDimensions($node, $targetWorkspace);
    }

    /**
     * Cycle dimensions and create redirects if necessary.
     *
     * @param $node
     * @param $targetWorkspace
     */
    protected function createRedirectsForNodesInDimensions(NodeInterface $node, Workspace $targetWorkspace)
    {
        foreach ($this->contentDimensionCombinator->getAllAllowedCombinations() as $allowedCombination) {
            $nodeInDimensions = $this->getNodeInDimensions($node, $allowedCombination);
            if ($nodeInDimensions === null) {
                continue;
            }

            $this->createRedirect($nodeInDimensions, $targetWorkspace);
        }
    }

    /**
     * Creates the actual redirect for the given node and possible children.
     *
     * @param NodeInterface $node
     * @param Workspace $targetWorkspace
     */
    protected function createRedirect(NodeInterface $node, Workspace $targetWorkspace) {

        $context = $this->contextFactory->create([
            'workspaceName' => 'live',
            'invisibleContentShown' => true,
            'dimensions' => $node->getContext()->getDimensions()
        ]);

        $targetNode = $context->getNodeByIdentifier($node->getIdentifier());
        if ($targetNode === null) {
            // The page has been added or is not available in live context for the given dimension
            return;
        }

        $targetNodeUriPath = $this->buildUriPathForNodeContextPath($targetNode->getContextPath());
        if ($targetNodeUriPath === null) {
            throw new Exception('The target URI path of the node could not be resolved', 1451945358);
        }

        $hosts = $this->getHostnames($node->getContext());

        // The page has been removed
        if ($node->isRemoved()) {
            // By default the redirect handling for removed nodes is activated.
            // If it is deactivated in your settings you will be able to handle the redirects on your own.
            // For example redirect to dedicated landing pages for deleted campaign NodeTypes
            if ($this->enableRemovedNodeRedirect) {
                $this->flushRoutingCacheForNode($targetNode);
                $statusCode = (integer)$this->defaultStatusCode['gone'];
                $this->redirectStorage->addRedirect($targetNodeUriPath, '', $statusCode, $hosts);
            }

            return;
        }

        // compare the "old" node URI to the new one
        $nodeUriPath = $this->buildUriPathForNodeContextPath($node->getContextPath());
        // use the same regexp than the ContentContextBar Ember View
        $nodeUriPath = preg_replace('/@[A-Za-z0-9;&,\-_=]+/', '', $nodeUriPath);
        if ($nodeUriPath === null || $nodeUriPath === $targetNodeUriPath) {
            // The page node path has not been changed
            return;
        }

        $this->flushRoutingCacheForNode($targetNode);
        $statusCode = (integer)$this->defaultStatusCode['redirect'];

        $this->redirectStorage->addRedirect($targetNodeUriPath, $nodeUriPath, $statusCode, $hosts);

        $q = new FlowQuery([$node]);
        foreach ($q->children('[instanceof TYPO3.Neos:Document]') as $childrenNode) {
<<<<<<< HEAD
            $this->createRedirect($childrenNode, $targetWorkspace);
=======
            $this->executeRedirectsForPublishedNode($childrenNode, $targetWorkspace);
>>>>>>> b7d74d21
        }
    }

    /**
     * Collects all hostnames from the Domain entries attached to the current site.
     *
     * @param ContentContext $contentContext
     * @return array
     */
    protected function getHostnames(ContentContext $contentContext)
    {
        $site = $contentContext->getCurrentSite();
        $domains = [];
        if ($site !== null) {
            foreach ($site->getActiveDomains() as $domain) {
                /** @var Domain $domain */
                $domains[] = $domain->getHostPattern();
            }
        }
        return $domains;
    }

    /**
     * Removes all routing cache entries for the given $nodeData
     *
     * @param NodeInterface $node
     * @return void
     */
    protected function flushRoutingCacheForNode(NodeInterface $node)
    {
        $nodeData = $node->getNodeData();
        $nodeDataIdentifier = $this->persistenceManager->getIdentifierByObject($nodeData);
        if ($nodeDataIdentifier === null) {
            return;
        }
        $this->routerCachingService->flushCachesByTag($nodeDataIdentifier);
    }

    /**
     * Creates a (relative) URI for the given $nodeContextPath removing the "@workspace-name" from the result
     *
     * @param string $nodeContextPath
     * @return string the resulting (relative) URI or NULL if no route could be resolved
     */
    protected function buildUriPathForNodeContextPath($nodeContextPath)
    {
        try {
            return $this->getUriBuilder()
                ->uriFor('show', ['node' => $nodeContextPath], 'Frontend\\Node', 'TYPO3.Neos');
        } catch (NoMatchingRouteException $exception) {
            return null;
        }
    }

    /**
     * Creates an UriBuilder instance for the current request
     *
     * @return UriBuilder
     */
    protected function getUriBuilder()
    {
        if ($this->uriBuilder === null) {
            $httpRequest = Request::createFromEnvironment();
            $actionRequest = new ActionRequest($httpRequest);
            $this->uriBuilder = new UriBuilder();
            $this->uriBuilder
                ->setRequest($actionRequest);
            $this->uriBuilder
                ->setFormat('html')
                ->setCreateAbsoluteUri(false);
        }
        return $this->uriBuilder;
    }

    /**
     * Get the given node in the given dimensions.
     * If it doesn't exist the method returns null.
     *
     * @param NodeInterface $node
     * @param array $dimensions
     * @return NodeInterface|null
     */
    protected function getNodeInDimensions(NodeInterface $node, array $dimensions)
    {
        $context = $this->contextFactory->create([
            'workspaceName' => $node->getWorkspace()->getName(),
            'dimensions' => $dimensions,
            'invisibleContentShown' => true,
        ]);
        return $context->getNode($node->getPath());
    }
}<|MERGE_RESOLUTION|>--- conflicted
+++ resolved
@@ -87,45 +87,26 @@
     protected $defaultStatusCode;
 
     /**
-<<<<<<< HEAD
      * @Flow\Inject
      * @var ContentDimensionCombinator
      */
     protected $contentDimensionCombinator;
-=======
+
+    /*
      * @Flow\InjectConfiguration(path="enableRemovedNodeRedirect", package="Neos.RedirectHandler.NeosAdapter")
      * @var array
      */
     protected $enableRemovedNodeRedirect;
->>>>>>> b7d74d21
 
     /**
      * {@inheritdoc}
      */
     public function createRedirectsForPublishedNode(NodeInterface $node, Workspace $targetWorkspace)
-    {
-        try {
-            $this->executeRedirectsForPublishedNode($node, $targetWorkspace);
-        } catch (\Exception $exception) {
-            $this->systemLogger->log(sprintf('Can not create redirect for the node = %s in workspace = %s. See original exception: "%s"', $node->getContextPath(), $targetWorkspace->getName(), $exception->getMessage()), LOG_WARNING);
-        }
-    }
-
-    /**
-     * Creates a redirect for the node if it is a 'TYPO3.Neos:Document' node and its URI has changed
-     *
-     * @param NodeInterface $node The node that is about to be published
-     * @param Workspace $targetWorkspace
-     * @return void
-     * @throws Exception
-     */
-    protected function executeRedirectsForPublishedNode(NodeInterface $node, Workspace $targetWorkspace)
     {
         $nodeType = $node->getNodeType();
         if ($targetWorkspace->getName() !== 'live' || !$nodeType->isOfType('TYPO3.Neos:Document')) {
             return;
         }
-
         $this->createRedirectsForNodesInDimensions($node, $targetWorkspace);
     }
 
@@ -204,11 +185,7 @@
 
         $q = new FlowQuery([$node]);
         foreach ($q->children('[instanceof TYPO3.Neos:Document]') as $childrenNode) {
-<<<<<<< HEAD
             $this->createRedirect($childrenNode, $targetWorkspace);
-=======
-            $this->executeRedirectsForPublishedNode($childrenNode, $targetWorkspace);
->>>>>>> b7d74d21
         }
     }
 
